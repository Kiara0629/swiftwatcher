# =========================================================================== #
# Note: Each category of TODOs represents a git branch.
# =========================================================================== #
<<<<<<< HEAD
# algorithm-improvements:
# -TODO: Brainstorm improvements for antennae overlapping.
# -TODO: Test smaller crop-regions to see if RPCA speed is increased.
=======
# algorithm-optimization:
# -TODO: Test smaller crop-regions to see if RPCA speed is increased.
# -TODO: Create tighter ROI to decrease false positive rate
>>>>>>> 529643d2
# -TODO: Change ROI cond. to be "segment overlaps ROI" not "centroid in ROI"
# -TODO: Test cv2.calcOpticalFlowFarneback to see typical motion vectors.
# -TODO: If MVs look promising, find way to collapse MV's into single MV
#
# algorithm-structure:
# -TODO: Make a less hacky way of saving/reloading RPCA-processed frames
# -TODO: Create single method containing all preprocessing stages
#
# algorithm-structure
# -TODO: Create single method containing all preprocessing stages
# -TODO: Make a less hacky way of saving/reloading RPCA-processed frames
#
# test-automation:
# -TODO: Read up on differences between JSON files and other storage types.
# -TODO: Save algorithm parameters to a JSON file.
# -TODO: Load algorithm parameters from a JSON file.
# -TODO: Save command line arguments to JSON file.
# -TODO: Load command line arguments from JSON file.
#
# algorithm-visualization:
# -TODO: Add ground truth counts to segmentation visualization.
# -TODO: Add ground truth counts to matching visualization.
# -TODO: Save "error" visualizations to specific folder.
#
# results-visualization:
#
# results-csv-files:
# -TODO: Add frame numbers as DataFrame index so they'll be displayed
# -TODO: Add precision and recall to results-summary.csv
# =========================================================================== #

import swiftwatcher.video_processing as vid
import swiftwatcher.data_analysis as data
import pandas as pd
import argparse as ap
import os
import time


def main(args, params):
    """To understand the current configuration of the algorithm, please look
    to the following functions, which are outside of main() below:

    - args: command-line arguments, used for file I/O, set by
        if __name__ == "__main__": block of code.
    - params: algorithm parameters, used to tweak processing stages, set by
        set_parameters() function."""

    if args.extract:
        vid.extract_frames(args)

    if args.process:
        data.save_test_config(args, params)

        start = time.time()
        df_estimation = vid.process_extracted_frames(args, params)
        end = time.time()

        elapsed_time = pd.to_timedelta((end - start), 's')
        print("[-] Frame processing took {}.".format(elapsed_time))

    if args.analyse:
        df_groundtruth = pd.read_csv(args.default_dir + args.groundtruth,
                                     index_col="TMSTAMP",
                                     parse_dates=True)

        # Reloading previous count estimates so analysis can be modified
        # independently from (slower) frame processing.
        if 'df_estimation' not in locals():
            df_estimation = pd.read_csv((args.default_dir + "estimation.csv"),
                                        index_col="TMSTAMP",
                                        parse_dates=True)

        df_estimation, df_groundtruth = \
            data.format_dataframes(df_estimation, df_groundtruth)

        data.save_test_results(args, df_groundtruth, df_estimation)

        data.plot_result(args, df_groundtruth, df_estimation,
                         key="EXT_CHM", flag="cumu_comparison")
        data.plot_result(args, df_groundtruth, df_estimation,
                         key="EXT_CHM", flag="false_positives")
        data.plot_result(args, df_groundtruth, df_estimation,
                         key="EXT_CHM", flag="false_negatives")


def set_parameters():
    """Dashboard for setting parameters for each processing stage of algorithm.

    Distinct from command line arguments. For this program, arguments are used
    for file I/O, directory selection, etc. These parameters affect the image
    processing and analysis parts of the algorithm instead."""

    params = {
        # Grayscale conversion
        "gs_algorithm": "cv2 default",

        # Robust PCA/motion estimation
        "queue_size": 21,
        "ialm_lmbda": 0.01,
        "ialm_tol": 0.001,
        "ialm_maxiter": 100,
        "ialm_darker": True,

        # Thresholding
        "thr_type": 3,     # value of cv2.THRESH_TOZERO option
        "thr_value": 10,

        # Greyscale processing
        "gry_op_SE": (2, 2),

        # Labelled segmentation
        "seg_func": "cv2.connectedComponents(list(seg.values())[-1], "
                    "connectivity=4)",

        # Assignment Problem
        # Used to roughly map distances into correct regions, but very hastily
        # done. Actual functions will be chosen much more methodically.
        "ap_func_match": "math.exp(-1 * (((dist - 5) ** 2) / 40))",
        "ap_func_notmatch": "(1 / 8) * math.exp(-edge_distance / 10)"
    }

    return params


if __name__ == "__main__":
    # Command line arguments used for specifying file I/O.
    # (NOT algorithm parameters. See set_parameters() for parameter choices.)
    parser = ap.ArgumentParser()

    # General arguments for video file I/O (should not change for testing)
    parser.add_argument("-d",
                        "--video_dir",
                        help="Path to directory containing video file",
                        default="videos/"
                        )
    parser.add_argument("-f",
                        "--filename",
                        help="Name of video file",
                        default="NPD 541 CHSW 2019 June 14.mp4"
                        )
    parser.add_argument("-t",
                        "--timestamp",
                        help="Specified starting timestamp for video",
                        default="2019-06-14 00:00:00.000000000"
                        )
    # Ground truth "groundtruth.csv" only valid for ch04_20170518205849.mp4
    parser.add_argument("-g",
                        "--groundtruth",
                        help="Path to ground truth file associated with video",
                        default="groundtruth/groundtruth.csv"
                        )

    # Flags to determine which program functionality should be run in testing
    parser.add_argument("-e",
                        "--extract",
                        help="Extract frames to HH:MM subfolders",
                        action="store_true",
                        default=False
                        )
    parser.add_argument("-p",
                        "--process",
                        help="Load and process frames from HH:MM subfolders",
                        action="store_true",
                        default=True
                        )
    parser.add_argument("-a",
                        "--analyse",
                        help="Analyse results by comparing to ground truth",
                        action="store_true",
                        default=True
                        )

    # Arguments for running image processing/analysis tests
    parser.add_argument("-l",
                        "--load",
                        help="Specify indices to load previously saved frames",
                        nargs=2,
                        type=int,
                        metavar=('START_INDEX', 'END_INDEX'),
                        default=([55000, 56000])
                        )
    parser.add_argument("-c",
                        "--custom_dir",
                        help="Custom directory for saving various things",
                        default="tests/roi-testing/"
                        )
    parser.add_argument("-v",
                        "--visual",
                        help="Output visualization of frame processing",
                        default=True
                        )
    parser.add_argument("-n",
                        "--chimney",
                        help="Bottom corners which define chimney edge",
                        default=[(798, 449), (1150, 435)]
                        )
    arguments = parser.parse_args()

    # Repeatedly used default directory to ensure standardization. Storing here
    # because it is a derived from only arguments.
    arguments.default_dir = (arguments.video_dir +
                             os.path.splitext(arguments.filename)[0] + "/")

    parameters = set_parameters()
    main(arguments, parameters)<|MERGE_RESOLUTION|>--- conflicted
+++ resolved
@@ -1,15 +1,9 @@
 # =========================================================================== #
 # Note: Each category of TODOs represents a git branch.
 # =========================================================================== #
-<<<<<<< HEAD
 # algorithm-improvements:
 # -TODO: Brainstorm improvements for antennae overlapping.
 # -TODO: Test smaller crop-regions to see if RPCA speed is increased.
-=======
-# algorithm-optimization:
-# -TODO: Test smaller crop-regions to see if RPCA speed is increased.
-# -TODO: Create tighter ROI to decrease false positive rate
->>>>>>> 529643d2
 # -TODO: Change ROI cond. to be "segment overlaps ROI" not "centroid in ROI"
 # -TODO: Test cv2.calcOpticalFlowFarneback to see typical motion vectors.
 # -TODO: If MVs look promising, find way to collapse MV's into single MV
@@ -17,10 +11,6 @@
 # algorithm-structure:
 # -TODO: Make a less hacky way of saving/reloading RPCA-processed frames
 # -TODO: Create single method containing all preprocessing stages
-#
-# algorithm-structure
-# -TODO: Create single method containing all preprocessing stages
-# -TODO: Make a less hacky way of saving/reloading RPCA-processed frames
 #
 # test-automation:
 # -TODO: Read up on differences between JSON files and other storage types.
